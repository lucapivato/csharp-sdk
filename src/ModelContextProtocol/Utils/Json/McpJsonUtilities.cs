﻿using Microsoft.Extensions.AI;
using ModelContextProtocol.Authentication;
using ModelContextProtocol.Protocol.Messages;
using ModelContextProtocol.Protocol.Types;
using System.Diagnostics.CodeAnalysis;
using System.Text.Json;
using System.Text.Json.Serialization;
using System.Text.Json.Serialization.Metadata;

namespace ModelContextProtocol.Utils.Json;

/// <summary>Provides a collection of utility methods for working with JSON data in the context of MCP.</summary>
public static partial class McpJsonUtilities
{
    /// <summary>
    /// Gets the <see cref="JsonSerializerOptions"/> singleton used as the default in JSON serialization operations.
    /// </summary>
    /// <remarks>
    /// <para>
    /// For Native AOT or applications disabling <see cref="JsonSerializer.IsReflectionEnabledByDefault"/>, this instance 
    /// includes source generated contracts for all common exchange types contained in the ModelContextProtocol library.
    /// </para>
    /// <para>
    /// It additionally turns on the following settings:
    /// <list type="number">
    /// <item>Enables string-based enum serialization as implemented by <see cref="JsonStringEnumConverter"/>.</item>
    /// <item>Enables <see cref="JsonIgnoreCondition.WhenWritingNull"/> as the default ignore condition for properties.</item>
    /// <item>Enables <see cref="JsonNumberHandling.AllowReadingFromString"/> as the default number handling for number types.</item>
    /// </list>
    /// </para>
    /// </remarks>
    public static JsonSerializerOptions DefaultOptions { get; } = CreateDefaultOptions();

    /// <summary>
    /// Creates default options to use for MCP-related serialization.
    /// </summary>
    /// <returns>The configured options.</returns>
    private static JsonSerializerOptions CreateDefaultOptions()
    {
        // Copy the configuration from the source generated context.
        JsonSerializerOptions options = new(JsonContext.Default.Options);

        // Chain with all supported types from MEAI
        options.TypeInfoResolverChain.Add(AIJsonUtilities.DefaultOptions.TypeInfoResolver!);

        options.MakeReadOnly();
        return options;
    }

    internal static JsonTypeInfo<T> GetTypeInfo<T>(this JsonSerializerOptions options) =>
        (JsonTypeInfo<T>)options.GetTypeInfo(typeof(T));

    internal static JsonElement DefaultMcpToolSchema { get; } = ParseJsonElement("""{"type":"object"}"""u8);
    internal static object? AsObject(this JsonElement element) => element.ValueKind is JsonValueKind.Null ? null : element;

    internal static bool IsValidMcpToolSchema(JsonElement element)
    {
        if (element.ValueKind is not JsonValueKind.Object)
        {
            return false;
        }

        foreach (JsonProperty property in element.EnumerateObject())
        {
            if (property.NameEquals("type"))
            {
                if (property.Value.ValueKind is not JsonValueKind.String ||
                    !property.Value.ValueEquals("object"))
                {
                    return false;
                }

                return true; // No need to check other properties
            }
        }

        return false; // No type keyword found.
    }

    // Keep in sync with CreateDefaultOptions above.
    [JsonSourceGenerationOptions(JsonSerializerDefaults.Web,
        DefaultIgnoreCondition = JsonIgnoreCondition.WhenWritingNull,
        NumberHandling = JsonNumberHandling.AllowReadingFromString)]
    
    // JSON-RPC
    [JsonSerializable(typeof(JsonRpcMessage))]
    [JsonSerializable(typeof(JsonRpcMessage[]))]
    [JsonSerializable(typeof(JsonRpcRequest))]
    [JsonSerializable(typeof(JsonRpcNotification))]
    [JsonSerializable(typeof(JsonRpcResponse))]
    [JsonSerializable(typeof(JsonRpcError))]

    // MCP Request Params / Results
    [JsonSerializable(typeof(CallToolRequestParams))]
    [JsonSerializable(typeof(CallToolResponse))]
    [JsonSerializable(typeof(CancelledNotification))]
    [JsonSerializable(typeof(CompleteRequestParams))]
    [JsonSerializable(typeof(CompleteResult))]
    [JsonSerializable(typeof(CreateMessageRequestParams))]
    [JsonSerializable(typeof(CreateMessageResult))]
    [JsonSerializable(typeof(EmptyResult))]
    [JsonSerializable(typeof(GetPromptRequestParams))]
    [JsonSerializable(typeof(GetPromptResult))]
    [JsonSerializable(typeof(InitializeRequestParams))]
    [JsonSerializable(typeof(InitializeResult))]
    [JsonSerializable(typeof(ListPromptsRequestParams))]
    [JsonSerializable(typeof(ListPromptsResult))]
    [JsonSerializable(typeof(ListResourcesRequestParams))]
    [JsonSerializable(typeof(ListResourcesResult))]
    [JsonSerializable(typeof(ListResourceTemplatesRequestParams))]
    [JsonSerializable(typeof(ListResourceTemplatesResult))]
    [JsonSerializable(typeof(ListRootsRequestParams))]
    [JsonSerializable(typeof(ListRootsResult))]
    [JsonSerializable(typeof(ListToolsRequestParams))]
    [JsonSerializable(typeof(ListToolsResult))]
    [JsonSerializable(typeof(LoggingMessageNotificationParams))]
    [JsonSerializable(typeof(PingResult))]
    [JsonSerializable(typeof(ProgressNotification))]
    [JsonSerializable(typeof(ReadResourceRequestParams))]
    [JsonSerializable(typeof(ReadResourceResult))]
    [JsonSerializable(typeof(ResourceUpdatedNotificationParams))]
    [JsonSerializable(typeof(SetLevelRequestParams))]
    [JsonSerializable(typeof(SubscribeRequestParams))]
    [JsonSerializable(typeof(UnsubscribeRequestParams))]
    [JsonSerializable(typeof(IReadOnlyDictionary<string, object>))]

<<<<<<< HEAD
    [JsonSerializable(typeof(ProtectedResourceMetadata))]
=======
    // Primitive types for use in consuming AIFunctions
    [JsonSerializable(typeof(string))]
    [JsonSerializable(typeof(byte))]
    [JsonSerializable(typeof(byte?))]
    [JsonSerializable(typeof(sbyte))]
    [JsonSerializable(typeof(sbyte?))]
    [JsonSerializable(typeof(ushort))]
    [JsonSerializable(typeof(ushort?))]
    [JsonSerializable(typeof(short))]
    [JsonSerializable(typeof(short?))]
    [JsonSerializable(typeof(uint))]
    [JsonSerializable(typeof(uint?))]
    [JsonSerializable(typeof(int))]
    [JsonSerializable(typeof(int?))]
    [JsonSerializable(typeof(ulong))]
    [JsonSerializable(typeof(ulong?))]
    [JsonSerializable(typeof(long))]
    [JsonSerializable(typeof(long?))]
    [JsonSerializable(typeof(nuint))]
    [JsonSerializable(typeof(nuint?))]
    [JsonSerializable(typeof(nint))]
    [JsonSerializable(typeof(nint?))]
    [JsonSerializable(typeof(bool))]
    [JsonSerializable(typeof(bool?))]
    [JsonSerializable(typeof(char))]
    [JsonSerializable(typeof(char?))]
    [JsonSerializable(typeof(float))]
    [JsonSerializable(typeof(float?))]
    [JsonSerializable(typeof(double))]
    [JsonSerializable(typeof(double?))]
    [JsonSerializable(typeof(decimal))]
    [JsonSerializable(typeof(decimal?))]
    [JsonSerializable(typeof(Guid))]
    [JsonSerializable(typeof(Guid?))]
    [JsonSerializable(typeof(Uri))]
    [JsonSerializable(typeof(Version))]
    [JsonSerializable(typeof(TimeSpan))]
    [JsonSerializable(typeof(TimeSpan?))]
    [JsonSerializable(typeof(DateTime))]
    [JsonSerializable(typeof(DateTime?))]
    [JsonSerializable(typeof(DateTimeOffset))]
    [JsonSerializable(typeof(DateTimeOffset?))]
#if NET
    [JsonSerializable(typeof(DateOnly))]
    [JsonSerializable(typeof(DateOnly?))]
    [JsonSerializable(typeof(TimeOnly))]
    [JsonSerializable(typeof(TimeOnly?))]
    [JsonSerializable(typeof(Half))]
    [JsonSerializable(typeof(Half?))]
    [JsonSerializable(typeof(Int128))]
    [JsonSerializable(typeof(Int128?))]
    [JsonSerializable(typeof(UInt128))]
    [JsonSerializable(typeof(UInt128?))]
#endif
>>>>>>> d86b3277

    [ExcludeFromCodeCoverage]
    internal sealed partial class JsonContext : JsonSerializerContext;

    private static JsonElement ParseJsonElement(ReadOnlySpan<byte> utf8Json)
    {
        Utf8JsonReader reader = new(utf8Json);
        return JsonElement.ParseValue(ref reader);
    }
}<|MERGE_RESOLUTION|>--- conflicted
+++ resolved
@@ -124,9 +124,8 @@
     [JsonSerializable(typeof(UnsubscribeRequestParams))]
     [JsonSerializable(typeof(IReadOnlyDictionary<string, object>))]
 
-<<<<<<< HEAD
     [JsonSerializable(typeof(ProtectedResourceMetadata))]
-=======
+
     // Primitive types for use in consuming AIFunctions
     [JsonSerializable(typeof(string))]
     [JsonSerializable(typeof(byte))]
@@ -181,7 +180,6 @@
     [JsonSerializable(typeof(UInt128))]
     [JsonSerializable(typeof(UInt128?))]
 #endif
->>>>>>> d86b3277
 
     [ExcludeFromCodeCoverage]
     internal sealed partial class JsonContext : JsonSerializerContext;
